--- conflicted
+++ resolved
@@ -40,12 +40,8 @@
   "dependencies": {
     "@arizeai/openinference-instrumentation-mcp": "^0.2.0",
     "@elastic/elasticsearch": "^9.0.0",
-<<<<<<< HEAD
     "@elastic/opentelemetry-node": "^1.0.0",
-    "@modelcontextprotocol/sdk": "1.11.2"
-=======
     "@modelcontextprotocol/sdk": "1.12.1"
->>>>>>> 9003045d
   },
   "engines": {
     "node": ">=18"
