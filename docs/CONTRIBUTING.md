# Contributing

[fork]: https://github.com/elastic/mcp-server-elasticsearch/fork
[pr]: https://github.com/elastic/mcp-server-elasticsearch/compare
[code-of-conduct]: https://www.elastic.co/community/codeofconduct

Elasticsearch MCP Server is open source, and we love to receive contributions from our community — you!

There are many ways to contribute, from writing tutorials or blog posts, improving the documentation, submitting bug reports and feature requests or writing code.

Contributions are [released](https://help.github.com/articles/github-terms-of-service/#6-contributions-under-repository-license) under the [project's license](../LICENSE).

Please note that this project follows the [Elastic's Open Source Community Code of Conduct][code-of-conduct].

## Setup

<<<<<<< HEAD
1. Install [Rust](https://www.rust-lang.org/learn/get-started)
2. Build the project

   ```bash
   cargo build
   ```

=======
1. Install Rust (using [rustup](https://www.rust-lang.org/tools/install) is recommended)

2. Build the project:
   ```sh
   cargo build
   ```

   or to build the Docker image, run:

   ```sh
   docker build -t mcp/elasticsearch
   ```

>>>>>>> 538b5b0e
## Start Elasticsearch

You can use either:

1. **Elastic Cloud** - Use an existing Elasticsearch deployment and your API key
2. **Local Elasticsearch** - Run Elasticsearch locally using the [start-local](https://www.elastic.co/guide/en/elasticsearch/reference/current/run-elasticsearch-locally.html) script:

   ```bash
   curl -fsSL https://elastic.co/start-local | sh
   ```

   This starts Elasticsearch and Kibana with Docker:
   - Elasticsearch: <http://localhost:9200>
   - Kibana: <http://localhost:5601>

> [!NOTE]
> The `start-local` setup is for development only. It uses basic authentication and disables HTTPS.

## Development Workflow

1. [Fork][fork] and clone the repository
2. Create a new branch: `git checkout -b my-branch-name`
<<<<<<< HEAD
3. Make your changes
4. Run the [MCP Inspector](https://github.com/modelcontextprotocol/inspector):

   ```bash
   npx -y @modelcontextprotocol/inspector
   ```

5. Build and run the server with your changes (see README for more details on configuration and command arguments):

   ```bash
   cargo run -- http
   ```

6. Commit changes, push to your fork and [submit a pull request][pr]
=======
3. Make your changes and add tests
4. Fix `cargo clippy` warnings, run `cargo fmt` and `cargo test`
5. Test locally with the MCP Inspector:
   ```bash
   npx @modelcontextprotocol/inspector
   ```
7. [Test with MCP Client](../README.md#installation--setup)
8. Push to your fork and [submit a pull request][pr]
>>>>>>> 538b5b0e

## Best Practices

- Follow existing code style and patterns
- Write [conventional commits](https://www.conventionalcommits.org/)
- Include tests for your changes
- Keep PRs focused on a single concern
- Update documentation as needed

## Getting Help

- Open an issue in the repository
- Ask questions on [discuss.elastic.co](https://discuss.elastic.co/)

## Resources

- [How to Contribute to Open Source](https://opensource.guide/how-to-contribute/)
- [Using Pull Requests](https://help.github.com/articles/about-pull-requests/)
- [Elastic Code of Conduct][code-of-conduct]<|MERGE_RESOLUTION|>--- conflicted
+++ resolved
@@ -14,15 +14,6 @@
 
 ## Setup
 
-<<<<<<< HEAD
-1. Install [Rust](https://www.rust-lang.org/learn/get-started)
-2. Build the project
-
-   ```bash
-   cargo build
-   ```
-
-=======
 1. Install Rust (using [rustup](https://www.rust-lang.org/tools/install) is recommended)
 
 2. Build the project:
@@ -36,7 +27,6 @@
    docker build -t mcp/elasticsearch
    ```
 
->>>>>>> 538b5b0e
 ## Start Elasticsearch
 
 You can use either:
@@ -59,22 +49,6 @@
 
 1. [Fork][fork] and clone the repository
 2. Create a new branch: `git checkout -b my-branch-name`
-<<<<<<< HEAD
-3. Make your changes
-4. Run the [MCP Inspector](https://github.com/modelcontextprotocol/inspector):
-
-   ```bash
-   npx -y @modelcontextprotocol/inspector
-   ```
-
-5. Build and run the server with your changes (see README for more details on configuration and command arguments):
-
-   ```bash
-   cargo run -- http
-   ```
-
-6. Commit changes, push to your fork and [submit a pull request][pr]
-=======
 3. Make your changes and add tests
 4. Fix `cargo clippy` warnings, run `cargo fmt` and `cargo test`
 5. Test locally with the MCP Inspector:
@@ -83,7 +57,6 @@
    ```
 7. [Test with MCP Client](../README.md#installation--setup)
 8. Push to your fork and [submit a pull request][pr]
->>>>>>> 538b5b0e
 
 ## Best Practices
 
