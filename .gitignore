dist
node_modules
yarn.lock
<<<<<<< HEAD
.env
=======
.env
.idea
.vscode
>>>>>>> d7fce0bb
<|MERGE_RESOLUTION|>--- conflicted
+++ resolved
@@ -1,10 +1,6 @@
 dist
 node_modules
 yarn.lock
-<<<<<<< HEAD
-.env
-=======
 .env
 .idea
-.vscode
->>>>>>> d7fce0bb
+.vscode