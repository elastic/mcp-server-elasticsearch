#!/usr/bin/env node

/*
 * Copyright Elasticsearch B.V. and contributors
 * SPDX-License-Identifier: Apache-2.0
 */

import "@elastic/opentelemetry-node";
import "./telemetry.js";

import { z } from "zod";
import { McpServer } from "@modelcontextprotocol/sdk/server/mcp.js";
import {
  Client,
  estypes,
  ClientOptions,
  Transport,
  TransportRequestOptions,
  TransportRequestParams,
} from "@elastic/elasticsearch";
import { StdioServerTransport } from "@modelcontextprotocol/sdk/server/stdio.js";
import fs from "fs";
// @ts-expect-error ignore `with` keyword
import pkg from './package.json' with { type: 'json' }

// Product metadata, used to generate the request User-Agent header and 
// passed to the McpServer constructor.
const product = {
  name: "elasticsearch-mcp",
  version: pkg.version,
};

// Prepend a path prefix to every request path
class CustomTransport extends Transport {
  private readonly pathPrefix: string;

  constructor(
    opts: ConstructorParameters<typeof Transport>[0],
    pathPrefix: string
  ) {
    super(opts);
    this.pathPrefix = pathPrefix;
  }

  async request(
    params: TransportRequestParams,
    options?: TransportRequestOptions
  ): Promise<any> {
    const newParams = { ...params, path: this.pathPrefix + params.path };
    return super.request(newParams, options);
  }
}

// Configuration schema with auth options
const ConfigSchema = z
  .object({
    url: z
      .string()
      .trim()
      .min(1, "Elasticsearch URL cannot be empty")
      .url("Invalid Elasticsearch URL format")
      .describe("Elasticsearch server URL"),

    apiKey: z
      .string()
      .optional()
      .describe("API key for Elasticsearch authentication"),

    username: z
      .string()
      .optional()
      .describe("Username for Elasticsearch authentication"),

    password: z
      .string()
      .optional()
      .describe("Password for Elasticsearch authentication"),

    caCert: z
      .string()
      .optional()
      .describe("Path to custom CA certificate for Elasticsearch"),

    pathPrefix: z.string().optional().describe("Path prefix for Elasticsearch"),

    version: z
      .string()
      .optional()
      .transform((val) => (["8", "9"].includes(val || "") ? val : "9"))
      .describe("Elasticsearch version (8, or 9)"),
  })
  .refine(
    (data) => {
      // If username is provided, password must be provided
      if (data.username) {
        return !!data.password;
      }

      // If password is provided, username must be provided
      if (data.password) {
        return !!data.username;
      }

      // If apiKey is provided, it's valid
      if (data.apiKey) {
        return true;
      }

      // No auth is also valid (for local development)
      return true;
    },
    {
      message:
        "Either ES_API_KEY or both ES_USERNAME and ES_PASSWORD must be provided, or no auth for local development",
      path: ["username", "password"],
    }
  );

type ElasticsearchConfig = z.infer<typeof ConfigSchema>;

export async function createElasticsearchMcpServer(
  config: ElasticsearchConfig
) {
  const validatedConfig = ConfigSchema.parse(config);
  const { url, apiKey, username, password, caCert, version, pathPrefix } =
    validatedConfig;

  const clientOptions: ClientOptions = {
    node: url,
    headers: {
      "user-agent": `${product.name}/${product.version}`,
    },
  };

  if (pathPrefix) {
    const verifiedPathPrefix = pathPrefix;
    clientOptions.Transport = class extends CustomTransport {
      constructor(opts: ConstructorParameters<typeof Transport>[0]) {
        super(opts, verifiedPathPrefix);
      }
    };
  }

  // Set up authentication
  if (apiKey) {
    clientOptions.auth = { apiKey };
  } else if (username && password) {
    clientOptions.auth = { username, password };
  }

  // Set up SSL/TLS certificate if provided
  if (caCert) {
    try {
      const ca = fs.readFileSync(caCert);
      clientOptions.tls = { ca };
    } catch (error) {
      console.error(
        `Failed to read certificate file: ${
          error instanceof Error ? error.message : String(error)
        }`
      );
    }
  }

  // Add version-specific configuration
  if (version === "8") {
    clientOptions.maxRetries = 5;
    clientOptions.requestTimeout = 30000;
    clientOptions.headers = {
      accept: "application/vnd.elasticsearch+json;compatible-with=8",
      "content-type": "application/vnd.elasticsearch+json;compatible-with=8",
    };
  }

  const esClient = new Client(clientOptions);

  const server = new McpServer(product);

  // Tool 1: List indices
  server.tool(
    "list_indices",
    "List all available Elasticsearch indices",
    {
      indexPattern: z
        .string()
        .trim()
        .min(1, "Index pattern is required")
        .describe("Index pattern of Elasticsearch indices to list"),
    },
    async ({ indexPattern }) => {
      try {
        const response = await esClient.cat.indices({
          index: indexPattern,
          format: "json",
        });

        const indicesInfo = response.map((index) => ({
          index: index.index,
          health: index.health,
          status: index.status,
          docsCount: index.docsCount,
        }));

        return {
          content: [
            {
              type: "text" as const,
              text: `Found ${indicesInfo.length} indices`,
            },
            {
              type: "text" as const,
              text: JSON.stringify(indicesInfo, null, 2),
            },
          ],
        };
      } catch (error) {
        console.error(
          `Failed to list indices: ${
            error instanceof Error ? error.message : String(error)
          }`
        );
        return {
          content: [
            {
              type: "text" as const,
              text: `Error: ${
                error instanceof Error ? error.message : String(error)
              }`,
            },
          ],
        };
      }
    }
  );

  // Tool 2: Get mappings for an index
  server.tool(
    "get_mappings",
    "Get field mappings for a specific Elasticsearch index",
    {
      index: z
        .string()
        .trim()
        .min(1, "Index name is required")
        .describe("Name of the Elasticsearch index to get mappings for"),
    },
    async ({ index }) => {
      try {
        const mappingResponse = await esClient.indices.getMapping({
          index,
        });

        return {
          content: [
            {
              type: "text" as const,
              text: `Mappings for index: ${index}`,
            },
            {
              type: "text" as const,
              text: `Mappings for index ${index}: ${JSON.stringify(
                mappingResponse[index]?.mappings || {},
                null,
                2
              )}`,
            },
          ],
        };
      } catch (error) {
        console.error(
          `Failed to get mappings: ${
            error instanceof Error ? error.message : String(error)
          }`
        );
        return {
          content: [
            {
              type: "text" as const,
              text: `Error: ${
                error instanceof Error ? error.message : String(error)
              }`,
            },
          ],
        };
      }
    }
  );

  // Tool 3: Search an index with simplified parameters
  server.tool(
    "search",
    "Perform an Elasticsearch search with the provided query DSL. Highlights are always enabled.",
    {
      index: z
        .string()
        .trim()
        .min(1, "Index name is required")
        .describe("Name of the Elasticsearch index to search"),

      queryBody: z
        .record(z.any())
        .refine(
          (val) => {
            try {
              JSON.parse(JSON.stringify(val));
              return true;
            } catch (e) {
              return false;
            }
          },
          {
            message: "queryBody must be a valid Elasticsearch query DSL object",
          }
        )
        .describe(
          "Complete Elasticsearch query DSL object that can include query, size, from, sort, etc."
        ),

      profile: z
        .boolean()
        .optional()
        .default(false)
        .describe("Whether to include query profiling information"),

      explain: z
        .boolean()
        .optional()
        .default(false)
        .describe("Whether to include explanation of how the query was executed"),
    },
    async ({ index, queryBody, profile, explain }) => {
      try {
        // Get mappings to identify text fields for highlighting
        const mappingResponse = await esClient.indices.getMapping({
          index,
        });

        const indexMappings = mappingResponse[index]?.mappings || {};

        const searchRequest: estypes.SearchRequest = {
          index,
          ...queryBody,
          profile: profile,
          explain: explain,
        };

        // Always do highlighting
        if (indexMappings.properties) {
          const textFields: Record<string, estypes.SearchHighlightField> = {};

          for (const [fieldName, fieldData] of Object.entries(
            indexMappings.properties
          )) {
            if (fieldData.type === "text" || "dense_vector" in fieldData) {
              textFields[fieldName] = {};
            }
          }

          searchRequest.highlight = {
            fields: textFields,
            pre_tags: ["<em>"],
            post_tags: ["</em>"],
          };
        }

        const result = await esClient.search(searchRequest);

        // Extract the 'from' parameter from queryBody, defaulting to 0 if not provided
        const from = queryBody.from || 0;

        const contentFragments = result.hits.hits.map((hit) => {
          const highlightedFields = hit.highlight || {};
          const sourceData = hit._source || {};

          let content = "";

          for (const [field, highlights] of Object.entries(highlightedFields)) {
            if (highlights && highlights.length > 0) {
              content += `${field} (highlighted): ${highlights.join(
                " ... "
              )}\n`;
            }
          }

          for (const [field, value] of Object.entries(sourceData)) {
            if (!(field in highlightedFields)) {
              content += `${field}: ${JSON.stringify(value)}\n`;
            }
          }

          if (explain && hit._explanation) {
            content += `\nExplanation:\n${JSON.stringify(hit._explanation, null, 2)}`;
          }

          return {
            type: "text" as const,
            text: content.trim(),
          };
        });

        const metadataFragment = {
          type: "text" as const,
          text: `Total results: ${
            typeof result.hits.total === "number"
              ? result.hits.total
              : result.hits.total?.value || 0
          }, showing ${result.hits.hits.length} from position ${from}`,
        };
        // Check if there are any aggregations in the result and include them
        const aggregationsFragment = result.aggregations 
          ? {
              type: "text" as const,
              text: `Aggregations: ${JSON.stringify(result.aggregations, null, 2)}`,
            }
          : null;

        const fragments = [metadataFragment, ...contentFragments];

        if (profile && result.profile) {
          const profileFragment = {
            type: "text" as const,
            text: `\nQuery Profile:\n${JSON.stringify(result.profile, null, 2)}`,
          };
          fragments.push(profileFragment);
        }

        return {
<<<<<<< HEAD
          content: fragments,
=======
          content: aggregationsFragment 
            ? [metadataFragment, aggregationsFragment, ...contentFragments]
            : [metadataFragment, ...contentFragments],
>>>>>>> abf77e71
        };
      } catch (error) {
        console.error(
          `Search failed: ${
            error instanceof Error ? error.message : String(error)
          }`
        );
        return {
          content: [
            {
              type: "text" as const,
              text: `Error: ${
                error instanceof Error ? error.message : String(error)
              }`,
            },
          ],
        };
      }
    }
  );

  // Tool 4: Get shard information
  server.tool(
    "get_shards",
    "Get shard information for all or specific indices",
    {
      index: z
        .string()
        .optional()
        .describe("Optional index name to get shard information for"),
    },
    async ({ index }) => {
      try {
        const response = await esClient.cat.shards({
          index,
          format: "json",
        });

        const shardsInfo = response.map((shard) => ({
          index: shard.index,
          shard: shard.shard,
          prirep: shard.prirep,
          state: shard.state,
          docs: shard.docs,
          store: shard.store,
          ip: shard.ip,
          node: shard.node,
        }));

        const metadataFragment = {
          type: "text" as const,
          text: `Found ${shardsInfo.length} shards${
            index ? ` for index ${index}` : ""
          }`,
        };

        return {
          content: [
            metadataFragment,
            {
              type: "text" as const,
              text: JSON.stringify(shardsInfo, null, 2),
            },
          ],
        };
      } catch (error) {
        console.error(
          `Failed to get shard information: ${
            error instanceof Error ? error.message : String(error)
          }`
        );
        return {
          content: [
            {
              type: "text" as const,
              text: `Error: ${
                error instanceof Error ? error.message : String(error)
              }`,
            },
          ],
        };
      }
    }
  );

  return server;
}

const config: ElasticsearchConfig = {
  url: process.env.ES_URL || "",
  apiKey: process.env.ES_API_KEY || "",
  username: process.env.ES_USERNAME || "",
  password: process.env.ES_PASSWORD || "",
  caCert: process.env.ES_CA_CERT || "",
  version: process.env.ES_VERSION || "",
  pathPrefix: process.env.ES_PATH_PREFIX || "",
};

async function main() {
  const transport = new StdioServerTransport();
  const server = await createElasticsearchMcpServer(config);

  await server.connect(transport);

  process.on("SIGINT", async () => {
    await server.close();
    process.exit(0);
  });
}

main().catch((error) => {
  console.error(
    "Server error:",
    error instanceof Error ? error.message : String(error)
  );
  process.exit(1);
});<|MERGE_RESOLUTION|>--- conflicted
+++ resolved
@@ -425,13 +425,9 @@
         }
 
         return {
-<<<<<<< HEAD
-          content: fragments,
-=======
           content: aggregationsFragment 
             ? [metadataFragment, aggregationsFragment, ...contentFragments]
             : [metadataFragment, ...contentFragments],
->>>>>>> abf77e71
         };
       } catch (error) {
         console.error(
