--- conflicted
+++ resolved
@@ -313,7 +313,6 @@
           }
         )
         .describe(
-<<<<<<< HEAD
           "Complete Elasticsearch query DSL object that can include query, size, from, sort, etc."
         ),
 
@@ -328,10 +327,6 @@
         .optional()
         .default(false)
         .describe("Whether to include explanation of how the query was executed"),
-=======
-          'Complete Elasticsearch query DSL object that can include query, size, from, sort, etc.'
-        )
->>>>>>> 60d69746
     },
     async ({ index, queryBody, profile, explain }) => {
       try {
@@ -344,15 +339,10 @@
 
         const searchRequest: estypes.SearchRequest = {
           index,
-<<<<<<< HEAD
           ...queryBody,
-          profile: profile,
-          explain: explain,
+          profile,
+          explain,
         };
-=======
-          ...queryBody
-        }
->>>>>>> 60d69746
 
         // Always do highlighting
         if (indexMappings.properties != null) {
@@ -399,7 +389,7 @@
           }
 
           if (explain && hit._explanation) {
-            content += `\nExplanation:\n${JSON.stringify(hit._explanation, null, 2)}`;
+            content += `\nExplanation:\n${JSON.stringify(hit._explanation, null, 2)}`
           }
 
           return {
@@ -424,14 +414,14 @@
             }
           : null
 
-        const fragments = [metadataFragment, ...contentFragments];
+        const fragments = [metadataFragment, ...contentFragments]
 
         if (profile && result.profile) {
           const profileFragment = {
             type: "text" as const,
             text: `\nQuery Profile:\n${JSON.stringify(result.profile, null, 2)}`,
-          };
-          fragments.push(profileFragment);
+          }
+          fragments.push(profileFragment)
         }
 
         return {
@@ -542,9 +532,9 @@
   // by requiring the stdio protocol (http will come later)
   if (process.env.RUNNING_IN_CONTAINER === "true") {
     if (process.argv.length != 3 || process.argv[2] !== "stdio" ) {
-      console.log("Missing protocol argument.");
-      console.log("Usage: npm start stdio");
-      process.exit(1);
+      console.log("Missing protocol argument.")
+      console.log("Usage: npm start stdio")
+      process.exit(1)
     }
   }
 
