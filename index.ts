--- conflicted
+++ resolved
@@ -16,7 +16,6 @@
   ClientOptions,
   Transport,
   TransportRequestOptions,
-<<<<<<< HEAD
   TransportRequestParams,
 } from "@elastic/elasticsearch";
 import { StdioServerTransport } from "@modelcontextprotocol/sdk/server/stdio.js";
@@ -29,17 +28,7 @@
 import pkg from './package.json' with { type: 'json' }
 
 
-// Product metadata, used to generate the request User-Agent header and 
-=======
-  TransportRequestParams
-} from '@elastic/elasticsearch'
-import { StdioServerTransport } from '@modelcontextprotocol/sdk/server/stdio.js'
-import fs from 'fs'
-// @ts-expect-error ignore `with` keyword
-import pkg from './package.json' with { type: 'json' }
-
 // Product metadata, used to generate the request User-Agent header and
->>>>>>> bf0a04b6
 // passed to the McpServer constructor.
 const product = {
   name: 'elasticsearch-mcp',
@@ -507,15 +496,15 @@
 }
 
 const config: ElasticsearchConfig = {
-<<<<<<< HEAD
-  url: process.env.ES_URL || "",
-  apiKey: process.env.ES_API_KEY || "",
-  username: process.env.ES_USERNAME || "",
-  password: process.env.ES_PASSWORD || "",
-  caCert: process.env.ES_CA_CERT || "",
-  version: process.env.ES_VERSION || "",
-  pathPrefix: process.env.ES_PATH_PREFIX || "",
-};
+  url: process.env.ES_URL ?? '',
+  apiKey: process.env.ES_API_KEY ?? '',
+  username: process.env.ES_USERNAME ?? '',
+  password: process.env.ES_PASSWORD ?? '',
+  caCert: process.env.ES_CA_CERT ?? '',
+  version: process.env.ES_VERSION ?? '',
+  sslSkipVerify: process.env.ES_SSL_SKIP_VERIFY === '1' || process.env.ES_SSL_SKIP_VERIFY === 'true',
+  pathPrefix: process.env.ES_PATH_PREFIX ?? ''
+}
 
 //transport mode selection using yargs
 const argv = yargs(hideBin(process.argv))
@@ -574,34 +563,11 @@
 
     await server.connect(transport);
 
-    process.on("SIGINT", async () => {
-      await server.close();
-      process.exit(0);
-    });
-  }
-=======
-  url: process.env.ES_URL ?? '',
-  apiKey: process.env.ES_API_KEY ?? '',
-  username: process.env.ES_USERNAME ?? '',
-  password: process.env.ES_PASSWORD ?? '',
-  caCert: process.env.ES_CA_CERT ?? '',
-  version: process.env.ES_VERSION ?? '',
-  sslSkipVerify: process.env.ES_SSL_SKIP_VERIFY === '1' || process.env.ES_SSL_SKIP_VERIFY === 'true',
-  pathPrefix: process.env.ES_PATH_PREFIX ?? ''
-}
-
-async function main (): Promise<void> {
-  const transport = new StdioServerTransport()
-  const server = await createElasticsearchMcpServer(config)
-
-  await server.connect(transport)
-
   process.on('SIGINT', () => {
     server.close().finally(() => process.exit(0))
   })
->>>>>>> bf0a04b6
 }
-
+}
 
 main().catch((error) => {
   console.error(
