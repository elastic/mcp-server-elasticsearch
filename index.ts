--- conflicted
+++ resolved
@@ -86,19 +86,14 @@
     version: z
       .string()
       .optional()
-<<<<<<< HEAD
-      .transform((val) => (["8", "9"].includes(val || "") ? val : "9"))
-      .describe("Elasticsearch version (8, or 9)"),
+      .transform((val) => (['8', '9'].includes(val || '') ? val : '9'))
+      .describe('Elasticsearch version (8, or 9)'),
 
     sslSkipVerify: z
       .boolean()
       .optional()
-      .describe("Skip SSL certificate verification"),
-
-=======
-      .transform((val) => (['8', '9'].includes(val ?? '') ? val : '9'))
-      .describe('Elasticsearch version (8, or 9)')
->>>>>>> 35cc88e8
+      .describe('Skip SSL certificate verification'),
+
   })
   .refine(
     (data) => {
@@ -122,18 +117,9 @@
 
 type ElasticsearchConfig = z.infer<typeof ConfigSchema>
 
-<<<<<<< HEAD
-export async function createElasticsearchMcpServer(
-  config: ElasticsearchConfig
-) {
-  const validatedConfig = ConfigSchema.parse(config);
-  const { url, apiKey, username, password, caCert, version, pathPrefix, sslSkipVerify } = validatedConfig;
-=======
 export async function createElasticsearchMcpServer (config: ElasticsearchConfig): Promise<McpServer> {
   const validatedConfig = ConfigSchema.parse(config)
-  const { url, apiKey, username, password, caCert, version, pathPrefix } =
-    validatedConfig
->>>>>>> 35cc88e8
+  const { url, apiKey, username, password, caCert, version, pathPrefix, sslSkipVerify } = validatedConfig
 
   const clientOptions: ClientOptions = {
     node: url,
@@ -159,18 +145,11 @@
   }
 
   // Set up SSL/TLS certificate if provided
-<<<<<<< HEAD
-  clientOptions.tls = {};
-  if (caCert) {
-    try {
-      const ca = fs.readFileSync(caCert);
-      clientOptions.tls.ca = ca;
-=======
+  clientOptions.tls = {}
   if (caCert != null) {
     try {
       const ca = fs.readFileSync(caCert)
-      clientOptions.tls = { ca }
->>>>>>> 35cc88e8
+      clientOptions.tls.ca = ca
     } catch (error) {
       console.error(
         `Failed to read certificate file: ${
@@ -190,16 +169,12 @@
     }
   }
 
-<<<<<<< HEAD
   // Skip verification if requested
-  if (sslSkipVerify) {
-    clientOptions.tls.rejectUnauthorized = false;
-  }
-
-  const esClient = new Client(clientOptions);
-=======
+  if (sslSkipVerify != null && sslSkipVerify === true) {
+    clientOptions.tls.rejectUnauthorized = false
+  }
+
   const esClient = new Client(clientOptions)
->>>>>>> 35cc88e8
 
   const server = new McpServer(product)
 
@@ -412,16 +387,9 @@
           text: `Total results: ${
             typeof result.hits.total === 'number'
               ? result.hits.total
-<<<<<<< HEAD
-              : result.hits.total?.value || 0
-          }, showing ${result.hits.hits.length} from position ${from}`,
-        };
-
-=======
               : result.hits.total?.value ?? 0
           }, showing ${result.hits.hits.length} from position ${from}`
         }
->>>>>>> 35cc88e8
         // Check if there are any aggregations in the result and include them
         const aggregationsFragment = (result.aggregations != null)
           ? {
@@ -523,34 +491,13 @@
 }
 
 const config: ElasticsearchConfig = {
-<<<<<<< HEAD
-  url: process.env.ES_URL || "",
-  apiKey: process.env.ES_API_KEY || "",
-  username: process.env.ES_USERNAME || "",
-  password: process.env.ES_PASSWORD || "",
-  caCert: process.env.ES_CA_CERT || "",
-  version: process.env.ES_VERSION || "",
-  sslSkipVerify: process.env.ES_SSL_SKIP_VERIFY === "1" || process.env.ES_SSL_SKIP_VERIFY === "true",
-  pathPrefix: process.env.ES_PATH_PREFIX || "",
-};
-
-async function main() {
-  const transport = new StdioServerTransport();
-  const server = await createElasticsearchMcpServer(config);
-
-  await server.connect(transport);
-
-  process.on("SIGINT", async () => {
-    await server.close();
-    process.exit(0);
-  });
-=======
   url: process.env.ES_URL ?? '',
   apiKey: process.env.ES_API_KEY ?? '',
   username: process.env.ES_USERNAME ?? '',
   password: process.env.ES_PASSWORD ?? '',
   caCert: process.env.ES_CA_CERT ?? '',
   version: process.env.ES_VERSION ?? '',
+  sslSkipVerify: process.env.ES_SSL_SKIP_VERIFY === '1' || process.env.ES_SSL_SKIP_VERIFY === 'true',
   pathPrefix: process.env.ES_PATH_PREFIX ?? ''
 }
 
@@ -563,7 +510,6 @@
   process.on('SIGINT', () => {
     server.close().finally(() => process.exit(0))
   })
->>>>>>> 35cc88e8
 }
 
 main().catch((error) => {
