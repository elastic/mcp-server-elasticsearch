--- conflicted
+++ resolved
@@ -504,7 +504,6 @@
   pathPrefix: process.env.ES_PATH_PREFIX ?? ''
 }
 
-<<<<<<< HEAD
 //transport mode selection using yargs
 const argv = yargs(hideBin(process.argv))
   .option("mcp-transport", {
@@ -527,21 +526,6 @@
 
   const transportMode = argv["mcp-transport"] 
   const PORT = argv["port"] || 3002;
-=======
-async function main (): Promise<void> {
-  // If we're running in a container (see Dockerfile), future-proof the command-line
-  // by requiring the stdio protocol (http will come later)
-  if (process.env.RUNNING_IN_CONTAINER === "true") {
-    if (process.argv.length != 3 || process.argv[2] !== "stdio" ) {
-      console.log("Missing protocol argument.");
-      console.log("Usage: npm start stdio");
-      process.exit(1);
-    }
-  }
-
-  const transport = new StdioServerTransport()
-  const server = await createElasticsearchMcpServer(config)
->>>>>>> d7fce0bb
 
 
 async function main() {
